import Pkg
Pkg.add("Documenter")
using Documenter
push!(LOAD_PATH, "../")
push!(LOAD_PATH, "../src/")
using MolSimToolkit
makedocs(
    modules=[MolSimToolkit],
    sitename="MolSimToolkit.jl",
    doctest=false,
    pages=[
        "Home" => "index.md",
        "System setup" => "system_setup.md",
        "Molecular Minimum Distances" => "molecular_minimum_distances.md",
        "Block averages" => "block_averages.md",
        "Replica exchange" => "remd.md",
        "Structural alignment" => "procrustes.md",
        "Secondary structure" => "secondary_structures.md",
        "Miscelaneous functions" => "miscelaneous.md",
        "Developer zone" => "Developer.md",
        "Plotting style" => "plotting_style.md",
<<<<<<< HEAD
        "Simulation Reweighting" => "Reweighting.md"
=======
        "Experimental" => "Experimental.md",
        " ∘ Simulation Reweighting" => "Reweighting.md",
>>>>>>> 66528a98
    ],
)
deploydocs(
    repo="github.com/m3g/MolSimToolkit.jl.git",
    target="build",
    branch="gh-pages",
    versions=["stable" => "v^", "v#.#"],
)<|MERGE_RESOLUTION|>--- conflicted
+++ resolved
@@ -19,12 +19,8 @@
         "Miscelaneous functions" => "miscelaneous.md",
         "Developer zone" => "Developer.md",
         "Plotting style" => "plotting_style.md",
-<<<<<<< HEAD
-        "Simulation Reweighting" => "Reweighting.md"
-=======
         "Experimental" => "Experimental.md",
-        " ∘ Simulation Reweighting" => "Reweighting.md",
->>>>>>> 66528a98
+        " ∘ Simulation Reweighting" => "Reweighting.md"
     ],
 )
 deploydocs(
